--- conflicted
+++ resolved
@@ -448,13 +448,8 @@
     if (targetSize > 0) {
       checkState(parent.inputs.size() == 1, "Target size does not support multiple inputs");
 
-<<<<<<< HEAD
       String firstInput = parent.inputs.get(0);
       FFmpegProbeResult input = parent.inputProbes.get(firstInput);
-=======
-      String filenameAtZeroIndex = parent.inputs.get(0);
-      FFmpegProbeResult input = parent.inputProbes.get(filenameAtZeroIndex);
->>>>>>> 902429ae
 
       checkState(input != null, "Target size must be used with setInput(FFmpegProbeResult)");
 
