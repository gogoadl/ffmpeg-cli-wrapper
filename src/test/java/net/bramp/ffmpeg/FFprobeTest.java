--- conflicted
+++ resolved
@@ -4,15 +4,8 @@
 import net.bramp.ffmpeg.builder.FFprobeBuilder;
 import net.bramp.ffmpeg.fixtures.Samples;
 import net.bramp.ffmpeg.lang.NewProcessAnswer;
-<<<<<<< HEAD
 import net.bramp.ffmpeg.probe.*;
 import net.bramp.ffmpeg.shared.CodecType;
-=======
-import net.bramp.ffmpeg.probe.FFmpegChapter;
-import net.bramp.ffmpeg.probe.FFmpegError;
-import net.bramp.ffmpeg.probe.FFmpegProbeResult;
-import net.bramp.ffmpeg.probe.FFmpegStream;
->>>>>>> 76afbfd7
 import org.apache.commons.lang3.math.Fraction;
 import org.hamcrest.core.IsNull;
 import org.junit.Before;
@@ -39,13 +32,8 @@
 @RunWith(MockitoJUnitRunner.class)
 public class FFprobeTest {
 
-<<<<<<< HEAD
-  @Mock
-  ProcessFunction runFunc;
-=======
   @Mock ProcessFunction runFunc;
   @Mock Process mockProcess;
->>>>>>> 76afbfd7
 
   @Captor
   ArgumentCaptor<List<String>> argsCaptor;
@@ -401,7 +389,16 @@
   }
 
   @Test
-<<<<<<< HEAD
+  public void shouldThrowOnErrorWithFFmpegProbeResult() throws InterruptedException {
+    Mockito.when(mockProcess.waitFor()).thenReturn(-1);
+    final FFmpegError error = new FFmpegError();
+    final FFmpegProbeResult result = new FFmpegProbeResult();
+    result.error = error;
+    FFmpegException e = assertThrows(FFmpegException.class, () -> ffprobe.throwOnError(mockProcess, result));
+    assertEquals(error, e.getError());
+  }
+
+  @Test
   public void testProbeSideDataList() throws IOException {
     FFmpegProbeResult info = ffprobe.probe(Samples.side_data_list);
 
@@ -715,17 +712,5 @@
     assertEquals(1024, frame.getNbSamples());
     assertEquals(6, frame.getChannels());
     assertEquals("5.1", frame.getChannelLayout());
-=======
-  public void shouldThrowOnErrorWithFFmpegProbeResult() throws IOException, InterruptedException {
-    Mockito.when(mockProcess.waitFor()).thenReturn(-1);
-    final FFmpegError error = new FFmpegError();
-    final FFmpegProbeResult result = new FFmpegProbeResult();
-    result.error = error;
-    try {
-      ffprobe.throwOnError(mockProcess, result);
-    } catch (FFmpegException e) {
-      assertEquals(error, e.getError());
-    }
->>>>>>> 76afbfd7
   }
 }